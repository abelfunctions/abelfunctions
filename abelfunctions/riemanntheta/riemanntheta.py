"""
Computing Riemann Theta Functions

This module implements the algorithms for computing Riemann theta
functions and their derivatives featured in the paper *"Computing
Riemann Theta Functions"* by Deconinck, Heil, Bobenko, van Hoeij, and
Schmies [CRTF].


**DEFINITION OF THE RIEMANN THETA FUNCTION:**


Let `g` be a positive integer, the *genus* of the Riemann theta
function.  Let `H_g` denote the Siegel upper half space of dimension
`g(g+1)/2` over `\CC` , that is the space of symmetric complex
matrices whose imaginary parts are positive definite.  When `g = 1`,
this is just the complex upper half plane.

The Riemann theta function `\theta : \CC^g \times H_g \to \CC` is
defined by the infinite series

.. math::

    \theta( z | \Omega ) = \sum_{ n \in \ZZ^g } e^{ 2 \pi i \left( \tfrac{1}{2} n \cdot \Omega n + n \cdot z \right) }

It is holomorphic in both `z` y and `\Omega`. It is quasiperiodic in `z`
with respect to the lattice `\{ M + \Omega N | M,N \in \ZZ^g \}`,
meaning that `\theta(z|\Omega)` is periodic upon translation of `z` by
vectors in `\ZZ^g` and periodic up to a multiplicative exponential
factor upon translation of `z` by vectors in `\Omega \ZZ^g`. As a
consequence, `\theta(z | \Omega)` has exponential growth in the
imaginary parts of `z`.

When `g=1`, the Riemann theta function is the third Jacobi theta
function.

.. math::

    \theta( z | \Omega) = \theta_3(\pi z | \Omega) = 1 + 2 \sum_{n=1}^\infty e^{i \pi \Omega n^2} \cos(2 \pi n z)

Riemann theta functions are the fundamental building blocks for
Abelian functions, which generalize the classical elliptic functions
to multiple variables. Like elliptic functions, Abelian functions and
consequently Riemann theta functions arise in many applications such
as integrable partial differential equations, algebraic geometry, and
optimization.

For more information about the basic facts of and definitions
associated with Riemann theta funtions, see the Digital Library of
Mathematics Functions ``http://dlmf.nist.gov/21``.


**ALGORITHM:**


The algorithm in [CRTF] is based on the observation that the
exponential growth of `\theta` can be factored out of the sum. Thus,
we only need to find an approximation for the oscillatory part. The
derivation is omitted here but the key observation is to write `z = x
+ i y` and `\Omega = X + i Y` where `x`, `y`, `X`, and `Y` are real
vectors and matrices.  With the exponential growth part factored out
of the sum, the goal is to find the integral points `n \in \ZZ^g` such
that the sum over these points is within `O(\epsilon)` accuracy of the
infinite sum, for a given `z \in \CC^g` and numerical accuracy
`\epsilon`.

By default we use the uniform approximation formulas which use the
same integral points for all `z` for a fixed `\Omega`. This can be
changed by setting ``uniform=False``. This is ill-advised if you need
to compute the Riemann theta function for a fixed `\Omega` for many
different `z`.


**REFERENCES:**


- [CRTF] Computing Riemann Theta Functions. Bernard Deconinck, Matthias 
  Heil, Alexander Bobenko, Mark van Hoeij and Markus Schmies.  Mathematics
  of Computation 73 (2004) 1417-1442.  The paper is available at
  http://www.amath.washington.edu/~bernard/papers/pdfs/computingtheta.pdf. 
  Accompanying Maple code is available at 
  http://www.math.fsu.edu/~hoeij/RiemannTheta/

- Digital Library of Mathematics Functions - Riemann Theta Functions ( http://dlmf.nist.gov/21 ).
 


**AUTHORS:**


- Chris Swierczewski (2011-11): major overhaul to match notation of
  [CRTF], numerous bug fixes, documentation, doctests, symbolic
  evaluation

- Grady Williams (2012-2013)

"""
import numpy as np
import scipy as sp
import scipy.linalg as la
import riemanntheta_cy
from scipy.special import gamma, gammaincc, gammainccinv,gammaincinv
from scipy.optimize import fsolve
import time
from lattice_reduction import lattice_reduce
from riemanntheta_omegas import RiemannThetaOmegas

gpu_capable = True
try:
    from riemanntheta_cuda import RiemannThetaCuda
except ImportError:
    gpu_capable = False

<<<<<<< HEAD
class RiemannTheta_Function:
=======

class RiemannTheta_Function(object):
>>>>>>> ceff2b00
    r"""
    Creates an instance of the Riemann theta function parameterized by a
    Riemann matrix ``Omega``, directional derivative ``derivs``, and
    derivative evaluation accuracy radius. See module level documentation
    for more information about the Riemann theta function.

    The Riemann theta function `\theta : \CC^g \times H_g \to \CC` is defined 
    by the infinite series

    .. math::

        \theta( z | \Omega ) = \sum_{ n \in \ZZ^g } e^{ 2 \pi i \left( \tfrac{1}{2} \langle \Omega n, n \rangle +  \langle z, n \rangle \right) }


    The precision of Riemann theta function evaluation is determined by
    the precision of the base ring.

    As shown in [CRTF], `n` th order derivatives introduce polynomial growth in
    the oscillatory part of the Riemann theta approximations thus making a
    global approximation formula impossible. Therefore, one must specify
    a ``deriv_accuracy_radius`` of guaranteed accuracy when computing 
    derivatives of `\theta(z | \Omega)`.

    INPUT:

    - ``Omega`` -- a Riemann matrix (symmetric with positive definite imaginary part)

    - ``deriv`` -- (default: ``[]``) a list of `g`-tuples representing a directional derivative of `\theta`. A list of `n` lists represents an `n`th order derivative.
    
    - ``uniform`` -- (default: ``True``) a unform approximation allows the accurate computation of the Riemann theta function without having to recompute the integer points over which to take the finite sum. See [CRTF] for a more in-depth definition.

    - ``deriv_accuracy_radius`` -- (default: 5) the guaranteed radius of accuracy in computing derivatives of theta. This parameter is necessary due to the polynomial growth of the non-doubly exponential part of theta



    OUTPUT:


    - ``Function_RiemannTheta`` -- a Riemann theta function parameterized by the Riemann matrix `\Omega`, derivatives ``deriv``, whether or not to use a uniform approximation, and derivative accuracy radius ``deriv_accuracy_radius``.


    .. note::

        For now, only second order derivatives are implemented. Approximation
        formulas are derived in [CRTF]. It is not exactly clear how to
        generalize these formulas. In most applications, second order
        derivatives are suficient.

    """

    def __init__(self, uniform=True, deriv_accuracy_radius=5, tileheight = 32, tilewidth = 16):
        """
        Defines parameters in constructed class instance.
        """
        self.uniform               = uniform
        self.deriv_accuracy_radius = deriv_accuracy_radius

        # cache radii, intpoints, and inverses
        self._rad       = None
        self._intpoints = None
        self._Omega     = None
        self._Yinv      = None
        self._T         = None
        self._Tinv      = None
        self._prec      = 1e-8
        if (gpu_capable):
            self.parRiemann = RiemannThetaCuda(tileheight, tilewidth) 

    def lattice(self):
        r"""
        Compute the complex lattice corresponding to the Riemann matix.

        .. note::

            Not yet implemented.
        """
        raise NotImplementedError()


    def genus(self):
        r"""
        The genus of the algebraic curve from which the Riemann matrix is
        calculated. If $\Omega$ is not block decomposable then this is just
        the dimension of the matrix.

        .. note::

            Block decomposablility detection is difficult and not yet 
            implemented. Currently, ``self.genus()`` just returns the size 
            of the matrix.            
        """
        return NotImplementedError()


    def find_int_points(self,g, c, R, T,start):
        r"""
        Recursive helper function for computing the integer points needed in
        each coordinate direction.

        INPUT:
        - ``g`` -- the genus. recursively used to determine integer
        points along each axis.

        - ``c`` -- center of integer point computation. `0 \in \CC^g`
        is used when using the uniform approximation.

        - ``R`` -- the radius of the ellipsoid along the current axis.

        - ``start`` -- the starting integer point for each recursion
        along each axis.

        OUTPUT:

        - ``intpoints`` -- (list) a list of all of the integer points
        inside the bounding ellipsoid along a single axis

        ... todo::
 
        Recursion can be memory intensive in Python. For genus `g<30`
        this is a reasonable computation but can be sped up by
        writing a loop instead.
        """
        a_ = c[g] - R/(np.sqrt(np.pi)*T[g,g]) 
        b_ = c[g] + R/(np.sqrt(np.pi)*T[g,g])
        a = np.ceil(a_)
        b = np.floor(b_)
        # check if we reached the edge of the ellipsoid
        if not a <= b: return np.array([])
        # last dimension reached: append points
        if g == 0:
            points = np.array([])
            for i in range(a, b+1):
                #Note that this algorithm works backwards on the coordinates,
                #the last coordinate found is x1 if our coordinates are {x1,x2, ... xn}
                points = np.append(np.append([i],start), points)
            return points
        #
        # compute new shifts, radii, start, and recurse
        #
        newg = g-1
        newT = T[:(newg+1),:(newg+1)]
        newTinv = la.inv(newT)
        pts = []
        for n in range(a, b+1):
            chat = c[:newg+1]
            that = T[:newg+1,g]
            newc = (chat.T - (np.dot(newTinv, that)*(n - c[g]))).T
            newR = np.sqrt(R**2 - np.pi*(T[g,g] * (n - c[g]))**2) # XXX
            newstart = np.append([n],start)
            newpts = self.find_int_points(newg,newc,newR,newT,newstart)
            pts = np.append(pts,newpts)
        return pts


    def integer_points(self, Yinv, T, z, g, R):
        """
        The set, `U_R`, of the integral points needed to compute Riemann 
        theta at the complex point $z$ to the numerical precision given
        by the Riemann matirix base field precision.

        The set `U_R` of [CRTF], (21).

        .. math::
        
            \left\{ n \in \ZZ^g : \pi ( n - c )^{t} \cdot Y \cdot 
            (n - c ) < R^2, |c_j| < 1/2, j=1,\ldots,g \right\}

        Since `Y` is positive definite it has Cholesky decomposition 
        `Y = T^t T`. Letting `\Lambda` be the lattice of vectors 
        `v(n), n \in ZZ^g` of the form `v(n)=\sqrt{\pi} T (n + [[ Y^{-1} n]])`,
        we have that 

        .. math::

            S_R = \left\{ v(n) \in \Lambda : || v(n) || < R \right\} .

        Note that since the integer points are only required for oscillatory
        part of Riemann theta all over these points are near the point 
        `0 \in \CC^g`. Additionally, if ``uniform == True`` then the set of
        integer points is independent of the input points `z \in \CC^g`.

        .. note::
        
            To actually compute `U_R` one needs to compute the convex hull of
            `2^{g}` bounding ellipsoids. Since this is computationally
            expensive, an ellipsoid centered at `0 \in \CC^g` with large
            radius is computed instead. This can cause accuracy issues with
            ill-conditioned Riemann matrices, that is, those that produce
            long and narrow bounding ellipsoies. See [CRTF] Section ### for
            more information.

        INPUTS:

        - ``Yinv`` -- the inverse of the imaginary part of the Riemann matrix
          `\Omega`

        - ``T`` -- the Cholesky decomposition of the imaginary part of the
          Riemann matrix `\Omega`

        - ``z`` -- the point `z \in \CC` at which to compute `\theta(z|\Omega)`
         
        - ``R`` -- the first ellipsoid semi-axis length as computed by ``self.radius()``
        """
       # g    = Yinv.shape[0]
        pi   = np.pi
        z    = np.array(z).reshape((g,1))
        x    = z.real
        y    = z.imag
        
        # determine center of ellipsoid.
        if self.uniform:
            c     = np.zeros((g,1))
            intc  = np.zeros((g,1))
            leftc = np.zeros((g,1))
        else:
            c     = Yinv * y
            intc  = c.round()
            leftc = c - intc
        int_points = self.find_int_points(g-1,leftc,R,T,[])
        return int_points

    def radius(self, T, prec, deriv=[]):
        r"""
        Calculate the radius `R` to compute the value of the theta function
        to within `2^{-P + 1}` bits of precision where `P` is the 
        real / complex precision given by the input matrix. Used primarily
        by ``RiemannTheta.integer_points()``.

        `R` is the radius of [CRTF] Theorems 2, 4, and 6.

        Input
        -----
        
        - ``T`` -- the Cholesky decomposition of the imaginary part of the 
          Riemann matrix `\Omega`

        - ``prec`` -- the desired precision of the computation
        
        - ``deriv`` -- (list) (default=``[]``) the derivative, if given. 
          Radius increases as order of derivative increases.            
        """
        Pi = np.pi
        I  = 1.0j
        g  = np.float64(T.shape[0])

        # compute the length of the shortest lattice vector
        #U  = qflll(T)
	A = lattice_reduce(T)
        r  = min(la.norm(A[:,i]) for i in range(int(g)))
        normTinv = la.norm(la.inv(T))

        # solve for the radius using:
        #   * Theorem 3 of [CRTF] (no derivative)
        #   * Theorem 5 of [CRTF] (first order derivative)
        #   * Theorem 7 of [CRTF] (second order derivative
        if len(deriv) == 0:
            eps  = prec
            lhs  = eps * (2.0/g) * (r/2.0)**g * gamma(g/2.0)
            ins  = gammainccinv(g/2.0,lhs)
            R    = np.sqrt(ins) + r/2.0
            rad  = max( R, (np.sqrt(2*g)+r)/2.0)
        elif len(deriv) == 1:
            # solve for left-hand side
            L         = self.deriv_accuracy_radius
            normderiv = la.norm(np.array(deriv[0]))
            eps  = prec
            lhs  = (eps * (r/2.0)**g) / (np.sqrt(Pi)*g*normderiv*normTinv)

            # define right-hand-side function involving the incomplete gamma
            # function
            def rhs(ins):
                """
                Right-hand side function for computing the bounding ellipsoid
                radius given a desired maximum error bound for the first
                derivative of the Riemann theta function.
                """
                return gamma((g+1)/2)*gammaincc((g+1)/2, ins) +               \
                    np.sqrt(Pi)*normTinv*L * gamma(g/2)*gammaincc(g/2, ins) - \
                    float(lhs)

            #  define lower bound (guess) and attempt to solve for the radius
            lbnd = np.sqrt(g+2 + np.sqrt(g**2+8)) + r
            try:
                ins = fsolve(rhs, float(lbnd))[0]
            except RuntimeWarning:
                # fsolve had trouble finding the solution. We try 
                # a larger initial guess since the radius increases
                # as desired precision increases
                try:
                    ins = fsolve(rhs, float(2*lbnd))[0]
                except RuntimeWarning:
                    raise ValueError, "Could not find an accurate bound for the radius. Consider using higher precision."

            # solve for radius
            R   = np.sqrt(ins) + r/2.0
            rad = max(R,lbnd)

        elif len(deriv) == 2:
            # solve for left-hand side
            L             = self.deriv_accuracy_radius
            prodnormderiv = np.prod([la.norm(d) for d in deriv])

            eps  = prec
            lhs  = (eps*(r/2.0)**g) / (2*Pi*g*prodnormderiv*normTinv**2)

            # define right-hand-side function involving the incomplete gamma
            # function
            def rhs(ins):
                """
                Right-hand side function for computing the bounding ellipsoid
                radius given a desired maximum error bound for the second
                derivative of the Riemann theta function.
                """
                return gamma((g+2)/2)*gammaincc((g+2)/2, ins) + \
                    2*np.sqrt(Pi)*normTinv*L *                  \
                    gamma((g+1)/2)*gammaincc((g+1)/2,ins) +     \
                    Pi*normTinv**2*L**2 *                       \
                    gamma(g/2)*gammaincc(g/2,ins) - float(lhs)

            #  define lower bound (guess) and attempt to solve for the radius
            lbnd = np.sqrt(g+4 + np.sqrt(g**2+16)) + r
            try:
                ins = fsolve(rhs, float(lbnd))[0]
            except RuntimeWarning:
                # fsolve had trouble finding the solution. We try 
                # a larger initial guess since the radius increases
                # as desired precision increases
                try:
                    ins = fsolve(rhs, float(2*lbnd))[0]
                except RuntimeWarning:
                    raise ValueError, "Could not find an accurate bound for the radius. Consider using higher precision."

            # solve for radius
            R   = np.sqrt(ins) + r/2.0
            rad = max(R,lbnd)

        else:
            # can't computer higher derivatives, yet
            raise NotImplementedError("Ellipsoid radius for first and second derivatives not yet implemented.")

        return rad

    """
    Performs simple re-cacheing of matrices, also prepares them for gpu for processing if necessary.
    
    Input
    -----

    Omega - the Riemann matrix
    X - The real part of Omega
    Y - The imaginary part of Omega
    Yinv - The inverse of Y
    T - The Cholesky Decomposition of Y
    g - The genus of the Riemann theta function
    prec - The desired precision
    deriv - the set of derivatives to compute (Possibly an empty set)
    Tinv - The inverse of T

    Output
    -----
    Data structures ready for GPU computation.
    """
    def recache(self, Omega, X, Y, Yinv, T, g, prec, deriv, Tinv, batch):
        recache_omega = not np.array_equal(self._Omega, Omega)
        recache_prec = self._prec != prec
        #Check if we've already computed the uniform radius and intpoints for this Omega/Precision
        if (recache_omega or recache_prec):
            #If not recompute the integer summation set.
            self._prec = prec
            self._rad = self.radius(T, prec, deriv=deriv)
            origin = [0]*g
            self._intpoints = self.integer_points(Yinv, T, origin, 
                                                  g, self._rad)
        #If gpu_capable is set to true and batch is set to true then the data structures need to 
        #be loaded onto the GPU for computation. This code loads them onto the GPU and compiles
        #the pyCuda functions.
        if (gpu_capable and batch):
            self.parRiemann.cache_intpoints(self._intpoints)
            #Check if the gpu functions depending on the genus and Omega need to be compiled/recompiled
            if (self._Omega is None or not g == self._Omega.shape[0] or self.parRiemann.g is None):
                self.parRiemann.compile(g)
                self.parRiemann.cache_omega_real(X)
                self.parRiemann.cache_omega_imag(Yinv, T)
            #Check if the gpu functions depending only on Omega need to be recompiled
            else:
                #Check if the gpu functions depending on the real part of Omega need to be recompiled
                if (not np.array_equal(self._Omega.real, Omega.real)):
                    self.parRiemann.cache_omega_real(X)
                #Check if the gpu functions depending on the imaginary part of Omega need to be recompiled
                if (not np.array_equal(self._Omega.imag, Omega.imag)):
                    self.parRiemann.cache_omega_imag(Yinv, T)
        self._Omega = Omega

    """
    Handles calls to the GPU.
    
    Input
    -----
    
    Z - the set of points to compute theta(z, Omega) at.
    deriv - The derivatives to compute (possibly an empty list)
    gpu_max - The maximum number of points to compute on the GPU at once
    length - The number of points we're computing. (ie. length == |Z|)
    
    Output
    -------
    
    u - A list of the exponential growth terms of theta (or deriv(theta)) for each z in Z
    v - A list of the approximations of the infite sum of theta (or deriv(theta)) for each z in Z
    """
    def gpu_process(self, Z, deriv, gpu_max, length):
        v = np.array([])
        u = np.array([])
        #divide the set z into as many partitions as necessary
        num_partitions = (length-1)//(gpu_max) + 1
        for i in range(0, num_partitions):
            #determine the starting and stopping points of the partition
            p_start = (i)*gpu_max
            p_stop = min(length, (i+1)*gpu_max)
            if (len(deriv) > 0):
                v_p = self.parRiemann.compute_v_with_derivs(Z[p_start: p_stop, :], deriv)
            else:
                v_p = self.parRiemann.compute_v_without_derivs(Z[p_start: p_stop, :])
            u_p = self.parRiemann.compute_u()
            u = np.concatenate((u, u_p))
            v = np.concatenate((v, v_p))
        return u,v


    """
    Computes the exponential and oscillatory part of the Riemann theta function. Or the directional
    derivative of theta.
    
    Input
    -----
    
    z - The point (or set of points) to compute the Riemann Theta function at. Note that if z is a set of 
    points the variable "batch" must be set to true. If z is a single point itshould be in the form of a 
    1-d numpy array, if z is a set of points it should be a list or 1-d numpy array of 1-d numpy arrays.
    Omega - The Riemann matrix
    batch - A variable that indicates whether or not a batch of points is being computed.
    prec - The desired digits of precision to compute theta up to. Note that precision is limited to double
    precision which is about ~15 decimal points.
    gpu - Indicates whether or not to do batch computations on a GPU, the default is set to yes if the proper
    pyCuda libraries are installed and no otherwise.
    gpu_max - The maximum number of points to be computed on a GPU at once.

    Output
    ------

    u - A list of the exponential growth terms of theta (or deriv(theta)) for each z in Z
    v - A list of the approximations of the infite sum of theta (or deriv(theta)) for each z in Z
    """
    def exp_and_osc_at_point(self, z, Omega, batch = False, prec=1e-12, deriv=[], gpu=gpu_capable, gpu_max = 500000):
        g = Omega.shape[0]
        pi = np.pi

        #Process all of the matrices into numpy matrices
        X = np.array(Omega.real)
        Y = np.array(Omega.imag)
        Yinv = np.array(la.inv(Y))
        T = np.array(la.cholesky(Y))
        Tinv = np.array(la.inv(T))
        deriv = np.array(deriv)
        
        #Do recacheing if necessary
        self.recache(Omega, X, Y, Yinv, T, g, prec, deriv, Tinv, batch)

        # extract real and imaginary parts of input z
        length = 1
        if batch:
            length = len(z)
        z = np.array(z).reshape((length, g))
        # compute integer points: check for uniform approximation
        if self.uniform:
            R = self._rad
            S = self._intpoints
        elif(batch):
                raise Exception("Can't compute pointwise approximation for multiple points at once.\nUse uniform approximation or call the function seperately for each point.")
        else:
            R = self.radius(T, prec, deriv=deriv)
            S = self.integer_points(Yinv, T, 
Tinv, z, g, R)
        #Compute oscillatory and exponential terms
        if gpu and batch and (length > gpu_max):
            u,v = self.gpu_process(z, deriv, gpu_max, length)
        elif gpu and batch and len(deriv) > 0:
            v = self.parRiemann.compute_v_with_derivs(z, deriv)
        elif gpu and batch:
            v = self.parRiemann.compute_v_without_derivs(z)
        elif (len(deriv) > 0):
            v = riemanntheta_cy.finite_sum_derivatives(X, Yinv, T, z, S, deriv, g, batch)
        else:
            v = riemanntheta_cy.finite_sum(X, Yinv, T, z, S, g, batch)
        if (length > gpu_max and gpu):
            #u already computed
            pass
        elif (gpu and batch):
            u = self.parRiemann.compute_u()
        elif (batch):
            K = len(z)
            u = np.zeros(K)
            for i in range(K):
                w = np.array([z[i,:].imag])
                val = np.pi*np.dot(w, np.dot(Yinv,w.T)).item(0,0)
                u[i] = val
        else:
            u = np.pi*np.dot(z.imag,np.dot(Yinv,z.imag.T)).item(0,0)
        return u,v

    """
    TODO: Add documentation
    """
    def characteristic(self, chars, z, Omega, deriv = [], prec=1e-8):
        val = 0
        z = np.matrix(z).T
        alpha, beta = np.matrix(chars[0]).T, np.matrix(chars[1]).T
        z_tilde = z + np.dot(Omega,alpha) + beta
        if len(deriv) == 0:
            u,v = self.exp_and_osc_at_point(z_tilde, Omega)
            quadratic_term =  np.dot(alpha.T, np.dot(Omega,alpha))[0,0]
            exp_shift = 2*np.pi*1.0j*(.5*quadratic_term + np.dot(alpha.T, (z + beta)))
            theta_val = np.exp(u + exp_shift)*v
        elif len(deriv) == 1:
            d = deriv[0]
            scalar_term = np.exp(2*np.pi*1.0j*(.5*np.dot(alpha.T, np.dot(Omega, alpha)) + np.dot(alpha.T, (z + beta))))
            alpha_part = 2*np.pi*1.0j*alpha
            theta_eval = self.value_at_point(z_tilde, Omega, prec=prec)
            term1 = np.dot(theta_eval*alpha_part.T, d)
            term2 = self.value_at_point(z_tilde, Omega, prec=prec, deriv=d)
            theta_val = scalar_term*(term1 + term2)
        elif len(deriv) == 2:
            d1,d2 = np.matrix(deriv[0]).T, np.matrix(deriv[1]).T
            scalar_term = np.exp(2*np.pi*1.0j*(.5*np.dot(alpha.T, np.dot(Omega, alpha))[0,0] + np.dot(alpha.T, (z + beta))[0,0]))
            #Compute the non-theta hessian
            g = Omega.shape[0]
            non_theta_hess = np.zeros((g, g), dtype = np.complex128)
            theta_eval = self.value_at_point(z_tilde, Omega, prec=prec)
            theta_grad = np.zeros(g, dtype=np.complex128)
            for i in range(g):
                partial = np.zeros(g)
                partial[i] = 1.0
                theta_grad[i] = self.value_at_point(z_tilde, Omega, prec = prec, deriv = partial)
-            for n in xrange(g):
                for k in xrange(g):
                    non_theta_hess[n,k] =  2*np.pi*1.j*alpha[k,0] * (2*np.pi*1.j*theta_eval*alpha[n,0] + theta_grad[n]) + (2*np.pi*1.j*theta_grad[k]*alpha[n,0])
                    
            term1 = np.dot(d1.T, np.dot(non_theta_hess, d2))[0,0]
            term2 = self.value_at_point(z_tilde, Omega, prec=prec, deriv=deriv)
            theta_val = scalar_term*(term1 + term2)
        else:
            return NotImplementedError()
        return theta_val
            

    r"""
    Returns the value of `\theta(z,\Omega)` at a point `z` or set of points if batch is True.
    """     
    def value_at_point(self, z, Omega, prec=1e-8, deriv=[], gpu=gpu_capable, batch=False):
        exp_part, osc_part = self.exp_and_osc_at_point(z, Omega, prec=prec,
                                                       deriv=deriv, gpu=gpu,batch=batch)
        
        return np.exp(exp_part) * osc_part

    def __call__(self, z, Omega, prec=1e-8, deriv=[], gpu=gpu_capable, batch=False):
        r"""
        Returns the value of `\theta(z,\Omega)` at a point `z`. Lazy evaluation
        is done if the input contains symbolic variables. If batch is set to true
        then the functions expects a list/numpy array as input and returns a numpy array as output
        """
        return self.value_at_point(z, Omega, prec=prec, deriv=deriv, gpu=gpu, batch=batch)
                


# declaration of Riemann theta
RiemannTheta = RiemannTheta_Function()
        

if __name__=="__main__":
 
    print "=== Riemann Theta ==="
    theta = RiemannTheta
    z = np.array([0,0])
    Omega = np.matrix([[1.0j,-0.5],[-0.5,1.0j]])
    
    print "Test #1:"
    print theta.value_at_point(z, Omega, batch = False)
    print "1.1654 - 1.9522e-15*I"
    print 
 
    print "Test #2:"
    z1 = np.array([1.0j,1.0j])
    print theta.value_at_point(z1,Omega)
    print "-438.94 + 0.00056160*I"
    print

    print "Batch Test"
    z0 = np.array([0, 0])
    z1 = np.array([1.0j,1.0j])
    z2 = np.array([.5 + .5j, .5 + .5j])
    z3 = np.array([0 + .5j, .33 + .8j])
    z4 = np.array([.345 + .768j, -44 - .76j])
    print theta.value_at_point([z0,z1,z2,z3,z4],Omega, batch=True)
    print
    
    if (gpu_capable):
        a = np.random.rand(10)
        b = np.random.rand(10)
        c = max(b)
        b = 1.j*b/(1.0*c)
        a = a + b
        print a.size
        a = a.reshape(5,2)
        start1 = time.clock()
        print theta.value_at_point(a, Omega, batch=True, prec=1e-12)
        print("GPU time to perform calculation: " + str(time.clock() - start1))
        start2 = time.clock()
        print theta.value_at_point(a, Omega, gpu=False, batch=True,prec=1e-12)
        print("CPU time to do same calculation: " + str(time.clock() - start2))
        
    print
    print "Derivative Tests:"
    print "Calculating directional derivatives at z = [i, 0]"
    print
    y = np.array([1.0j, 0])
    print "For [[1,0]]:"
    print theta.value_at_point(y, Omega, deriv = [[1,0]])
    print "0 - 146.49i"
    print
    print "For [[1,0] , [0,1]]: "
    print theta.value_at_point(y, Omega, deriv = [[1,0], [0,1]])
    print "0 + 0i" 
    print
    print "For [[0,1], [1,0]]: "
    print theta.value_at_point(y, Omega, deriv = [[0,1], [1,0]])
    print "0 + 0i"
    print
    print "For [[1,0],[1,0],[1,1]]:"
    print theta.value_at_point(y, Omega, deriv = [[1,0], [1,0], [1,1]])
    print "0 + 7400.39i" 
    print
    print "For [[1,1],[1,1],[1,1],[1,1]]: "
    print theta.value_at_point(y, Omega, deriv = [[1,1],[1,1],[1,1],[1,1]])
    print "41743.92 + 0i" 
    print
    print ("GPU Derivative Test")
    l = []
    for x in range(5):
        l.append(y)
    print theta.value_at_point(l, Omega, deriv = [[1,1],[1,1],[1,1],[1,1]], batch=True)
    
    print "Theta w/ Characteristic Test"
    z = np.array([1.j,0])
    Omega = np.matrix([[1.0j,-0.5],[-0.5,1.0j]])
    deriv = [[1,0],[1,0]]
    chars = [[0,0],[0,0]]
    print theta.characteristic(chars, z, Omega, deriv)
    
    
    print "Test #3"
    import pylab as p
    from mpl_toolkits.mplot3d import Axes3D
    from matplotlib import cm
    from matplotlib.ticker import LinearLocator, FormatStrFormatter
    import matplotlib.pyplot as plt

    print "\tCalculating theta..."
    SIZE = 60
    x = np.linspace(0,1,SIZE)
    y = np.linspace(0,5,SIZE)
    X,Y = p.meshgrid(x,y)
    Z = X + Y*1.0j
    Z = Z.flatten()
    U,V = theta.exp_and_osc_at_point([[z,0] for z in Z], Omega, batch=True)
    Z = (V.reshape(60,60)).imag
    print "\tPlotting..."
    plt.contourf(X,Y,Z,7,antialiased=True)
    plt.show()

    SIZE = 100
    x = np.linspace(-7,7,SIZE)
    y = np.linspace(-7,7,SIZE)
    X,Y = p.meshgrid(x,y)
    Z = X + Y*1.j
    Z = X + Y*1.j
    Z = Z.flatten()
    w = np.array([[1.j]])
    print w
    U,V = theta.exp_and_osc_at_point(Z, w, batch = True)
    print theta._intpoints
    Z = (V.reshape(100,100)).real
    plt.contourf(X,Y,Z,7,antialiased=True)
    plt.show()    <|MERGE_RESOLUTION|>--- conflicted
+++ resolved
@@ -23,7 +23,7 @@
 
     \theta( z | \Omega ) = \sum_{ n \in \ZZ^g } e^{ 2 \pi i \left( \tfrac{1}{2} n \cdot \Omega n + n \cdot z \right) }
 
-It is holomorphic in both `z` y and `\Omega`. It is quasiperiodic in `z`
+It is holomorphic in both `z` and `\Omega`. It is quasiperiodic in `z`
 with respect to the lattice `\{ M + \Omega N | M,N \in \ZZ^g \}`,
 meaning that `\theta(z|\Omega)` is periodic upon translation of `z` by
 vectors in `\ZZ^g` and periodic up to a multiplicative exponential
@@ -111,12 +111,8 @@
 except ImportError:
     gpu_capable = False
 
-<<<<<<< HEAD
-class RiemannTheta_Function:
-=======
 
 class RiemannTheta_Function(object):
->>>>>>> ceff2b00
     r"""
     Creates an instance of the Riemann theta function parameterized by a
     Riemann matrix ``Omega``, directional derivative ``derivs``, and
@@ -371,7 +367,7 @@
         # solve for the radius using:
         #   * Theorem 3 of [CRTF] (no derivative)
         #   * Theorem 5 of [CRTF] (first order derivative)
-        #   * Theorem 7 of [CRTF] (second order derivative
+        #   * Theorem 7 of [CRTF] (second order derivative)
         if len(deriv) == 0:
             eps  = prec
             lhs  = eps * (2.0/g) * (r/2.0)**g * gamma(g/2.0)
@@ -695,18 +691,17 @@
 RiemannTheta = RiemannTheta_Function()
         
 
-if __name__=="__main__":
- 
+if __name__=="__main__": 
     print "=== Riemann Theta ==="
     theta = RiemannTheta
     z = np.array([0,0])
     Omega = np.matrix([[1.0j,-0.5],[-0.5,1.0j]])
-    
+
     print "Test #1:"
     print theta.value_at_point(z, Omega, batch = False)
     print "1.1654 - 1.9522e-15*I"
     print 
- 
+    
     print "Test #2:"
     z1 = np.array([1.0j,1.0j])
     print theta.value_at_point(z1,Omega)
