"""
Computing Riemann Theta Functions

This module implements the algorithms for computing Riemann theta
functions and their derivatives featured in the paper *"Computing
Riemann Theta Functions"* by Deconinck, Heil, Bobenko, van Hoeij, and
Schmies [CRTF].


**DEFINITION OF THE RIEMANN THETA FUNCTION:**


Let `g` be a positive integer, the *genus* of the Riemann theta
function.  Let `H_g` denote the Siegel upper half space of dimension
`g(g+1)/2` over `\CC` , that is the space of symmetric complex
matrices whose imaginary parts are positive definite.  When `g = 1`,
this is just the complex upper half plane.

The Riemann theta function `\theta : \CC^g \times H_g \to \CC` is
defined by the infinite series

.. math::

    \theta( z | \Omega ) = \sum_{ n \in \ZZ^g } e^{ 2 \pi i \left( \tfrac{1}{2} n \cdot \Omega n + n \cdot z \right) }

It is holomorphic in both `z` and `\Omega`. It is quasiperiodic in `z`
with respect to the lattice `\{ M + \Omega N | M,N \in \ZZ^g \}`,
meaning that `\theta(z|\Omega)` is periodic upon translation of `z` by
vectors in `\ZZ^g` and periodic up to a multiplicative exponential
factor upon translation of `z` by vectors in `\Omega \ZZ^g`. As a
consequence, `\theta(z | \Omega)` has exponential growth in the
imaginary parts of `z`.

When `g=1`, the Riemann theta function is the third Jacobi theta
function.

.. math::

    \theta( z | \Omega) = \theta_3(\pi z | \Omega) = 1 + 2 \sum_{n=1}^\infty e^{i \pi \Omega n^2} \cos(2 \pi n z)

Riemann theta functions are the fundamental building blocks for
Abelian functions, which generalize the classical elliptic functions
to multiple variables. Like elliptic functions, Abelian functions and
consequently Riemann theta functions arise in many applications such
as integrable partial differential equations, algebraic geometry, and
optimization.

For more information about the basic facts of and definitions
associated with Riemann theta funtions, see the Digital Library of
Mathematics Functions ``http://dlmf.nist.gov/21``.


**ALGORITHM:**


The algorithm in [CRTF] is based on the observation that the
exponential growth of `\theta` can be factored out of the sum. Thus,
we only need to find an approximation for the oscillatory part. The
derivation is omitted here but the key observation is to write `z = x
+ i y` and `\Omega = X + i Y` where `x`, `y`, `X`, and `Y` are real
vectors and matrices.  With the exponential growth part factored out
of the sum, the goal is to find the integral points `n \in \ZZ^g` such
that the sum over these points is within `O(\epsilon)` accuracy of the
infinite sum, for a given `z \in \CC^g` and numerical accuracy
`\epsilon`.

By default we use the uniform approximation formulas which use the
same integral points for all `z` for a fixed `\Omega`. This can be
changed by setting ``uniform=False``. This is ill-advised if you need
to compute the Riemann theta function for a fixed `\Omega` for many
different `z`.


**REFERENCES:**


- [CRTF] Computing Riemann Theta Functions. Bernard Deconinck, Matthias 
  Heil, Alexander Bobenko, Mark van Hoeij and Markus Schmies.  Mathematics
  of Computation 73 (2004) 1417-1442.  The paper is available at
  http://www.amath.washington.edu/~bernard/papers/pdfs/computingtheta.pdf. 
  Accompanying Maple code is available at 
  http://www.math.fsu.edu/~hoeij/RiemannTheta/

- Digital Library of Mathematics Functions - Riemann Theta Functions ( http://dlmf.nist.gov/21 ).
 


**AUTHORS:**


- Chris Swierczewski (2011-11): major overhaul to match notation of
  [CRTF], numerous bug fixes, documentation, doctests, symbolic
  evaluation

- Grady Williams (2012-2013)

"""
import numpy as np
import scipy as sp
import scipy.linalg as la
import riemanntheta_cy
from scipy.special import gamma, gammaincc, gammainccinv
from scipy.optimize import fsolve
import time

gpu_capable = True
try:
    from riemanntheta_cuda import RiemannThetaCuda
except ImportError:
    gpu_capable = False


class RiemannTheta_Function:
    r"""
    Creates an instance of the Riemann theta function parameterized by a
    Riemann matrix ``Omega``, directional derivative ``derivs``, and
    derivative evaluation accuracy radius. See module level documentation
    for more information about the Riemann theta function.

    The Riemann theta function `\theta : \CC^g \times H_g \to \CC` is defined 
    by the infinite series

    .. math::

        \theta( z | \Omega ) = \sum_{ n \in \ZZ^g } e^{ 2 \pi i \left( \tfrac{1}{2} \langle \Omega n, n \rangle +  \langle z, n \rangle \right) }


    The precision of Riemann theta function evaluation is determined by
    the precision of the base ring.

    As shown in [CRTF], `n` th order derivatives introduce polynomial growth in
    the oscillatory part of the Riemann theta approximations thus making a
    global approximation formula impossible. Therefore, one must specify
    a ``deriv_accuracy_radius`` of guaranteed accuracy when computing 
    derivatives of `\theta(z | \Omega)`.

    INPUT:

    - ``Omega`` -- a Riemann matrix (symmetric with positive definite imaginary part)

    - ``deriv`` -- (default: ``[]``) a list of `g`-tuples representing a directional derivative of `\theta`. A list of `n` lists represents an `n`th order derivative.
    
    - ``uniform`` -- (default: ``True``) a unform approximation allows the accurate computation of the Riemann theta function without having to recompute the integer points over which to take the finite sum. See [CRTF] for a more in-depth definition.

    - ``deriv_accuracy_radius`` -- (default: 5) the guaranteed radius of accuracy in computing derivatives of theta. This parameter is necessary due to the polynomial growth of the non-doubly exponential part of theta



    OUTPUT:


    - ``Function_RiemannTheta`` -- a Riemann theta function parameterized by the Riemann matrix `\Omega`, derivatives ``deriv``, whether or not to use a uniform approximation, and derivative accuracy radius ``deriv_accuracy_radius``.


    .. note::

        For now, only second order derivatives are implemented. Approximation
        formulas are derived in [CRTF]. It is not exactly clear how to
        generalize these formulas. In most applications, second order
        derivatives are suficient.

    """

    def __init__(self, uniform=True, deriv_accuracy_radius=5):
        """
        Defines parameters in constructed class instance.
        """
        self.uniform               = uniform
        self.deriv_accuracy_radius = deriv_accuracy_radius

        # cache radii, intpoints, and inverses
        self._rad       = None
        self._intpoints = None
        self._Omega     = None
        self._Yinv      = None
        self._T         = None
        self._Tinv      = None
        self._prec      = 1e-8
        if (gpu_capable):
            self.parRiemann = RiemannThetaCuda(32, 16) 

    def lattice(self):
        r"""
        Compute the complex lattice corresponding to the Riemann matix.

        .. note::

            Not yet implemented.
        """
        raise NotImplementedError()


    def genus(self):
        r"""
        The genus of the algebraic curve from which the Riemann matrix is
        calculated. If $\Omega$ is not block decomposable then this is just
        the dimension of the matrix.

        .. note::

            Block decomposablility detection is difficult and not yet 
            implemented. Currently, ``self.genus()`` just returns the size 
            of the matrix.            
        """
        return NotImplementedError()


    def integer_points(self, Yinv, T, Tinv, z, g, R):
        """
        The set, `U_R`, of the integral points needed to compute Riemann 
        theta at the complex point $z$ to the numerical precision given
        by the Riemann matirix base field precision.

        The set `U_R` of [CRTF], (21).

        .. math::
        
            \left\{ n \in \ZZ^g : \pi ( n - c )^{t} \cdot Y \cdot 
            (n - c ) < R^2, |c_j| < 1/2, j=1,\ldots,g \right\}

        Since `Y` is positive definite it has Cholesky decomposition 
        `Y = T^t T`. Letting `\Lambda` be the lattice of vectors 
        `v(n), n \in ZZ^g` of the form `v(n)=\sqrt{\pi} T (n + [[ Y^{-1} n]])`,
        we have that 

        .. math::

            S_R = \left\{ v(n) \in \Lambda : || v(n) || < R \right\} .

        Note that since the integer points are only required for oscillatory
        part of Riemann theta all over these points are near the point 
        `0 \in \CC^g`. Additionally, if ``uniform == True`` then the set of
        integer points is independent of the input points `z \in \CC^g`.

        .. note::
        
            To actually compute `U_R` one needs to compute the convex hull of
            `2^{g}` bounding ellipsoids. Since this is computationally
            expensive, an ellipsoid centered at `0 \in \CC^g` with large
            radius is computed instead. This can cause accuracy issues with
            ill-conditioned Riemann matrices, that is, those that produce
            long and narrow bounding ellipsoies. See [CRTF] Section ### for
            more information.

        INPUTS:

        - ``Yinv`` -- the inverse of the imaginary part of the Riemann matrix
          `\Omega`

        - ``T`` -- the Cholesky decomposition of the imaginary part of the
          Riemann matrix `\Omega`

        - ``z`` -- the point `z \in \CC` at which to compute `\theta(z|\Omega)`
         
        - ``R`` -- the first ellipsoid semi-axis length as computed by ``self.radius()``
        """
       # g    = Yinv.shape[0]
        pi   = np.pi
        z    = np.array(z).reshape((g,1))
        x    = z.real
        y    = z.imag
        
        # determine center of ellipsoid.
        if self.uniform:
            c     = np.zeros((g,1))
            intc  = np.zeros((g,1))
            leftc = np.zeros((g,1))
        else:
            c     = Yinv * y
            intc  = c.round()
            leftc = c - intc
        return riemanntheta_cy.find_int_points(g-1, leftc, R, T)

    def radius(self, T, prec, deriv=[]):
        r"""
        Calculate the radius `R` to compute the value of the theta function
        to within `2^{-P + 1}` bits of precision where `P` is the 
        real / complex precision given by the input matrix. Used primarily
        by ``RiemannTheta.integer_points()``.

        `R` is the radius of [CRTF] Theorems 2, 4, and 6.

        Input
        -----
        
        - ``T`` -- the Cholesky decomposition of the imaginary part of the 
          Riemann matrix `\Omega`

        - ``prec`` -- the desired precision of the computation
        
        - ``deriv`` -- (list) (default=``[]``) the derivative, if given. 
          Radius increases as order of derivative increases.            
        """
        Pi = np.pi
        I  = 1.0j
        g  = np.float64(T.shape[0])

        # compute the length of the shortest lattice vector
        #U  = qflll(T)
	U = T
        A  = U*T
        r  = min(la.norm(A[:,i]) for i in range(int(g)))
        normTinv = la.norm(la.inv(T))

        # solve for the radius using:
        #   * Theorem 3 of [CRTF] (no derivative)
        #   * Theorem 5 of [CRTF] (first order derivative)
        #   * Theorem 7 of [CRTF] (second order derivative)
        if len(deriv) == 0:
            eps  = prec
            lhs  = eps * (2.0/g) * (r/2.0)**g * gamma(g/2.0)
            ins  = gammainccinv(g/2.0,lhs)
            R    = np.sqrt(ins) + r/2.0
            rad  = max( R, (np.sqrt(2*g)+r)/2.0 )
        elif len(deriv) == 1:
            # solve for left-hand side
            L         = self.deriv_accuracy_radius
            normderiv = la.norm(np.array(deriv[0]))
            eps  = prec
            lhs  = (eps * (r/2.0)**g) / (np.sqrt(Pi)*g*normderiv*normTinv)

            # define right-hand-side function involving the incomplete gamma
            # function
            def rhs(ins):
                """
                Right-hand side function for computing the bounding ellipsoid
                radius given a desired maximum error bound for the first
                derivative of the Riemann theta function.
                """
                return gamma((g+1)/2)*gammaincc((g+1)/2, ins) +               \
                    np.sqrt(Pi)*normTinv*L * gamma(g/2)*gammaincc(g/2, ins) - \
                    float(lhs)

            #  define lower bound (guess) and attempt to solve for the radius
            lbnd = np.sqrt(g+2 + np.sqrt(g**2+8)) + r
            try:
                ins = fsolve(rhs, float(lbnd))[0]
            except RuntimeWarning:
                # fsolve had trouble finding the solution. We try 
                # a larger initial guess since the radius increases
                # as desired precision increases
                try:
                    ins = fsolve(rhs, float(2*lbnd))[0]
                except RuntimeWarning:
                    raise ValueError, "Could not find an accurate bound for the radius. Consider using higher precision."

            # solve for radius
            R   = np.sqrt(ins) + r/2.0
            rad = max(R,lbnd)

        elif len(deriv) == 2:
            # solve for left-hand side
            L             = self.deriv_accuracy_radius
            prodnormderiv = np.prod([la.norm(d) for d in deriv])

            eps  = prec
            lhs  = (eps*(r/2.0)**g) / (2*Pi*g*prodnormderiv*normTinv**2)

            # define right-hand-side function involving the incomplete gamma
            # function
            def rhs(ins):
                """
                Right-hand side function for computing the bounding ellipsoid
                radius given a desired maximum error bound for the second
                derivative of the Riemann theta function.
                """
                return gamma((g+2)/2)*gammaincc((g+2)/2, ins) + \
                    2*np.sqrt(Pi)*normTinv*L *                  \
                    gamma((g+1)/2)*gammaincc((g+1)/2,ins) +     \
                    Pi*normTinv**2*L**2 *                       \
                    gamma(g/2)*gammaincc(g/2,ins) - float(lhs)

            #  define lower bound (guess) and attempt to solve for the radius
            lbnd = np.sqrt(g+4 + np.sqrt(g**2+16)) + r
            try:
                ins = fsolve(rhs, float(lbnd))[0]
            except RuntimeWarning:
                # fsolve had trouble finding the solution. We try 
                # a larger initial guess since the radius increases
                # as desired precision increases
                try:
                    ins = fsolve(rhs, float(2*lbnd))[0]
                except RuntimeWarning:
                    raise ValueError, "Could not find an accurate bound for the radius. Consider using higher precision."

            # solve for radius
            R   = np.sqrt(ins) + r/2.0
            rad = max(R,lbnd)

        else:
            # can't computer higher derivatives, yet
            raise NotImplementedError("Ellipsoid radius for first and second derivatives not yet implemented.")

        return rad

    """
    Performs simple recacheing of matrices, also prepares gpu for processing if necessary
    """
    def recache(self, Omega, X, Y, Yinv, T, g, prec, deriv, Tinv):
        recache_omega = not np.array_equal(self._Omega, Omega)
        recache_prec = self._prec != prec
        # check if we've already computed the uniform radius and intpoints
        if (recache_omega or recache_prec):
            self._prec = prec
            self._rad = self.radius(T, prec, deriv=deriv)
            origin = [0]*g
            self._intpoints = self.integer_points(Yinv, T, Tinv, origin, 
                                                  g, self._rad)
        if (gpu_capable):
            self.parRiemann.cache_intpoints(self._intpoints)
            if (self._Omega is None or not g == self._Omega.shape[0]):
                self.parRiemann.compile(g)
                self.parRiemann.cache_omega_real(X)
                self.parRiemann.cache_omega_imag(Yinv, T)
            else:
                if (not np.array_equal(self._Omega.real, Omega.real)):
                    self.parRiemann.cache_omega_real(X)
                if (not np.array_equal(self._Omega.imag, Omega.imag)):
                    self.parRiemann.cache_omega_imag(Yinv, T)
        self._Omega = Omega

    """
    Handles gpu processing of data sets which are too large to fit into the memory of the gpu
    at once
    """
    def gpu_process(self, Z, deriv, gpu_max, length):
        v = np.array([])
        u = np.array([])
        #divide the set z into as many partitions as necessary
        num_partitions = (length-1)//(gpu_max) + 1
        for i in range(0, num_partitions):
            #determine the starting and stopping points of the partition
            p_start = (i)*gpu_max
            p_stop = min(length, (i+1)*gpu_max)
            if (len(deriv) > 0):
                v_p = self.parRiemann.compute_v_with_derivs(Z[p_start: p_stop, :], deriv)
            else:
                v_p = self.parRiemann.compute_v_without_derivs(Z[p_start: p_stop, :])
            u_p = self.parRiemann.compute_u()
            u = np.concatenate((u, u_p))
            v = np.concatenate((v, v_p))
        return u,v
 
    

    def exp_and_osc_at_point(self, z, Omega, batch = False, prec=1e-9, deriv=[], gpu=gpu_capable, gpu_max = 500000):
        r"""
        Calculate the exponential and oscillating parts of `\theta(z,\Omega)`.
        (Or a given directional derivative of `\theta`.) That is, compute 
        complex numbers `u,v \in \CC` such that `\theta(z,\Omega) = e^u v` 
        where the value of `v` is oscillatory as a function of `z`.            
        """
        g = Omega.shape[0]
        pi = np.pi

        #Process all of the matrices into numpy matrices
        X = np.matrix(Omega.real)
        Y = np.matrix(Omega.imag)
        Yinv = np.matrix(la.inv(Y))
        T = np.matrix(la.cholesky(Y))
        Tinv = np.matrix(la.inv(T))
        deriv = np.array(deriv)
        
        #Do recacheing if necessary
        self.recache(Omega, X, Y, Yinv, T, g, prec, deriv, Tinv)

        # extract real and imaginary parts of input z
        length = 1
        if batch:
            length = len(z)
        z = np.array(z).reshape((length, g))
        # compute integer points: check for uniform approximation
        if self.uniform:
            R = self._rad
            S = self._intpoints
        elif(batch):
                raise Exception("Can't compute pointwise approximation for multiple points.\nUse uniform approximation or call the function seperately for each point.")
        else:
            R = self.radius(T, prec, deriv=deriv)
            S = self.integer_points(Yinv, T, 
Tinv, z, g, R)
        # compute oscillatory and exponential terms
        if gpu and (length > gpu_max):
            u,v = self.gpu_process(z, deriv, gpu_max, length)
        elif gpu and batch and len(deriv) > 0:
            v = self.parRiemann.compute_v_with_derivs(z, deriv)
        elif gpu and batch:
            v = self.parRiemann.compute_v_without_derivs(z)
        elif (len(deriv) > 0):
            v = riemanntheta_cy.finite_sum_derivatives(X, Yinv, T, z, S, deriv, g, batch)
        else:
            v = riemanntheta_cy.finite_sum(X, Yinv, T, z, S, g, batch)
<<<<<<< HEAD
        #Compute the exponential part of the function.
        if (gpu and batch):
=======
        if (length > gpu_max):
            #u already computed
            pass
        elif (gpu and batch):
>>>>>>> 3f339a23
            u = self.parRiemann.compute_u()
        elif (batch):
            K = len(z)
            u = np.zeros(K)
            for i in range(K):
                w = np.array([z[i,:].imag])
                val = pi*np.dot(w, Yinv*w.T).item(0,0)
                u[i] = val
        else:
            u = pi*np.dot(z.imag,np.dot(Yinv,z.imag.T)).item(0,0)
        return u,v

    def value_at_point(self, z, Omega, prec=1e-8, deriv=[], gpu=gpu_capable, batch=False):
        r"""
        Returns the value of `\theta(z,\Omega)` at a point `z` or set of points if batch is True.
        """

        exp_part, osc_part = self.exp_and_osc_at_point(z, Omega, prec=prec,
                                                       deriv=deriv, gpu=gpu,batch=batch)

        return np.exp(exp_part) * osc_part

    def __call__(self, z, Omega, prec=1e-8, deriv=[], gpu=gpu_capable, batch=False):
        r"""
        Returns the value of `\theta(z,\Omega)` at a point `z`. Lazy evaluation
        is done if the input contains symbolic variables. If batch is set to true
        then the functions expects a list/numpy array as input and returns a numpy array as output
        """
        return self.value_at_point(z, Omega, prec=prec, deriv=deriv, gpu=gpu, batch=batch)
                


# declaration of Riemann theta
RiemannTheta = RiemannTheta_Function()
        

if __name__=="__main__": 
    print "=== Riemann Theta ==="
    theta = RiemannTheta
    z = np.array([0,0])
    Omega = np.matrix([[1.0j,-0.5],[-0.5,1.0j]])

    print "Test #1:"
    print theta.value_at_point(z,Omega)
    print "1.1654 - 1.9522e-15*I"
    print 
    
    print "Test #2:"
    z1 = np.array([1.0j,1.0j])
    print theta.value_at_point(z1,Omega)
    print "-438.94 + 0.00056160*I"
    print


    print "Batch Test"
    z0 = np.array([0, 0])
    z1 = np.array([1.0j,1.0j])
    z2 = np.array([.5 + .5j, .5 + .5j])
    z3 = np.array([0 + .5j, .33 + .8j])
    z4 = np.array([.345 + .768j, -44 - .76j])
    print theta.value_at_point([z0,z1,z2,z3,z4],Omega, batch=True)
    print
    
    if (gpu_capable):
        a = []
        for x in range(200000):
            a.append(z0)
            a.append(z1)
            a.append(z2)
            a.append(z3)
            a.append(z4)
        start1 = time.clock()
        print theta.value_at_point(a, Omega, batch=True, prec=1e-12)[57000:57005]
        print("GPU time to perform calculation: " + str(time.clock() - start1))
        start2 = time.clock()
        #print theta.value_at_point(a, Omega, gpu=False, batch=True,prec=1e-12)[1730:1735]
        #print("CPU time to do same calculation: " + str(time.clock() - start2))

    print
    print "Derivative Tests:"
    print "Calculating directional derivatives at z = [i, 0]"
    print
    y = np.array([1.0j, 0])
    print "For [[1,0]]:"
    print theta.value_at_point(y, Omega, deriv = [[1,0]])
    print "0 - 146.49i"
    print
    print "For [[1,0] , [0,1]]: "
    print theta.value_at_point(y, Omega, deriv = [[1,0], [0,1]])
    print "0 + 0i" 
    print
    print "For [[0,1], [1,0]]: "
    print theta.value_at_point(y, Omega, deriv = [[0,1], [1,0]])
    print "0 + 0i"
    print
    print "For [[1,0],[1,0],[1,1]]:"
    print theta.value_at_point(y, Omega, deriv = [[1,0], [1,0], [1,1]])
    print "0 + 7400.39i" 
    print
    print "For [[1,1],[1,1],[1,1],[1,1]]: "
    print theta.value_at_point(y, Omega, deriv = [[1,1],[1,1],[1,1],[1,1]])
    print "41743.92 + 0i" 
    print
    print ("GPU Derivative Test")
    l = []
    for x in range(5):
        l.append(y)
    print theta.value_at_point(l, Omega, deriv = [[1,1],[1,1],[1,1],[1,1]], batch=True)
    
   
    print "Test #3"
    import pylab as p
    from mpl_toolkits.mplot3d import Axes3D
    from matplotlib import cm
    from matplotlib.ticker import LinearLocator, FormatStrFormatter
    import matplotlib.pyplot as plt

    print "\tCalculating theta..."
    SIZE = 60
    x = np.linspace(0,1,SIZE)
    y = np.linspace(0,5,SIZE)
    X,Y = p.meshgrid(x,y)
    Z = X + Y*1.0j
    Z = Z.flatten()
    U,V = theta.exp_and_osc_at_point([[z,0] for z in Z], Omega, batch=True)
    Z = V.reshape(60,60).real
    print "\tPlotting..."
    plt.contourf(X,Y,Z,7,antialiased=True)
    plt.show()
                       

<|MERGE_RESOLUTION|>--- conflicted
+++ resolved
@@ -490,15 +490,10 @@
             v = riemanntheta_cy.finite_sum_derivatives(X, Yinv, T, z, S, deriv, g, batch)
         else:
             v = riemanntheta_cy.finite_sum(X, Yinv, T, z, S, g, batch)
-<<<<<<< HEAD
-        #Compute the exponential part of the function.
-        if (gpu and batch):
-=======
         if (length > gpu_max):
             #u already computed
             pass
         elif (gpu and batch):
->>>>>>> 3f339a23
             u = self.parRiemann.compute_u()
         elif (batch):
             K = len(z)
