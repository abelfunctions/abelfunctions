--- conflicted
+++ resolved
@@ -66,16 +66,12 @@
                                 <double*> np.PyArray_DATA(deriv_imag),
                                 nderivs, g, N)
     return real[0] + imag[0]*1.0j
-<<<<<<< HEAD
-  
-def find_int_points(g, c, R, T):
-=======
+
 
 def find_int_points(g, c, R, T):
     cdef int x
     cdef int a
     cdef int b
->>>>>>> 1c9fb4d8
     Tinv = la.inv(T)
     points = []
     stack = []
@@ -92,27 +88,6 @@
         #Check if reached the edge of the ellipsoid
         if not a < b: continue
         #Last dimension reached, append points
-<<<<<<< HEAD
-        if g == 0:
-            for x in range(a, b+1):
-                s = start[:]
-                s.append(x)
-                s.reverse()
-                points.extend(s)
-        else:
-            for x in range(a, b+1):
-                chat = c[g]
-                that = T[:g,g]
-                newc = chat - Tinv[:g, :g] * that * (x - c[g])
-                newR = np.sqrt(R**2 - (T[g,g] * (x - c[g]))**2)
-                newStart = start[:]
-                newStart.append(x)
-                stack.append([newStart, g - 1, newc, newR[0]])
-        if (len(stack) == 0):
-            FINISHED = True
-    return points
-
-=======
         if (a >= 0):
             if g == 0:
                 for x in range(b - a + 1):
@@ -186,5 +161,4 @@
         if (len(stack) == 0):
             FINISHED = True
     return points
->>>>>>> 1c9fb4d8
                  