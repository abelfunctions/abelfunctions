# This workflow tests Abelfunctions against various versions of SageMath

name: Test

on:
  push:
    branches:
      - master
  pull_request:

jobs:
  static-analysis:
    runs-on: ubuntu-24.04
    steps:
      - name: Checkout
        uses: actions/checkout@eef61447b9ff4aafe5dcd4e0bbf5d482be7e7871 # v4
      - name: Setup Python
        uses: actions/setup-python@f677139bbe7f9c59b41e40162b753c062f5d49a3 # v5
        with:
          python-version: 3.12
      - name: Install ruff
        run: pip3 install ruff
      - name: Check code with ruff
        run: |
          ruff check --output-format=github
          ruff format --check

  test:
    runs-on: ubuntu-24.04
    needs: static-analysis
    strategy:
      fail-fast: false
      matrix:
        sage:
          - version: '9.2'
            libtiff: 4.3.0
          - version: '9.3'
            libtiff: 4.5.1
          - version: '9.4'
            libtiff: 4.5.1
          - version: '9.5'
            libtiff: 4.5.1
          - version: '9.6'
            libtiff: 4.5.1
          - version: '9.7'
            libtiff: 4.5.1
          - version: '9.8'
            libtiff: 4.5.1
    steps:
      - name: Install sage
<<<<<<< HEAD
        run: |
          conda config --add channels conda-forge
          conda install mamba -y
          $CONDA/bin/mamba create -n sage sage=${{ matrix.sage.version }} libtiff=${{ matrix.sage.libtiff }} -y
=======
        uses: mamba-org/setup-micromamba@v2
        with:
          environment-name: sage
          create-args: >-
            sage=${{ matrix.sage-version }}
>>>>>>> 53bbf0d9
      - name: Checkout
        uses: actions/checkout@eef61447b9ff4aafe5dcd4e0bbf5d482be7e7871 # v4
      - name: Install Python test dependencies
<<<<<<< HEAD
        run: $CONDA/bin/mamba run -n sage sage -pip install -r test-requirements.txt
      # - name: Update pythran to resolve compile error on Sage 9.8 (#216)
      #   run: $CONDA/bin/mamba run -n sage sage -pip install -U pythran
=======
        run: micromamba run -n sage sage -pip install -r test-requirements.txt
      - name: Update pythran to resolve compile error on Sage 9.8 (#216)
        run: micromamba run -n sage sage -pip install -U pythran
>>>>>>> 53bbf0d9
      - name: Install Abelfunctions
        run: micromamba run -n sage sage setup.py build_ext --inplace
      - name: Run tests
        run: micromamba run -n sage sage runtests.py

  test-pip-install:
    runs-on: ubuntu-24.04
    needs: static-analysis
    steps:
      - name: Install sage
        run: |
          conda config --add channels conda-forge
          conda install mamba -y
          $CONDA/bin/mamba create -n sage sage=9.8 libtiff=4.5.1 -y
      - name: Checkout
        uses: actions/checkout@eef61447b9ff4aafe5dcd4e0bbf5d482be7e7871 # v4
      - name: Install Abelfunctions using pip
        run:  $CONDA/bin/mamba run -n sage sage -pip install . --no-build-isolation<|MERGE_RESOLUTION|>--- conflicted
+++ resolved
@@ -48,30 +48,18 @@
             libtiff: 4.5.1
     steps:
       - name: Install sage
-<<<<<<< HEAD
-        run: |
-          conda config --add channels conda-forge
-          conda install mamba -y
-          $CONDA/bin/mamba create -n sage sage=${{ matrix.sage.version }} libtiff=${{ matrix.sage.libtiff }} -y
-=======
         uses: mamba-org/setup-micromamba@v2
         with:
           environment-name: sage
           create-args: >-
             sage=${{ matrix.sage-version }}
->>>>>>> 53bbf0d9
+            libtiff=${{ matrix.sage.libtiff }}
       - name: Checkout
         uses: actions/checkout@eef61447b9ff4aafe5dcd4e0bbf5d482be7e7871 # v4
       - name: Install Python test dependencies
-<<<<<<< HEAD
-        run: $CONDA/bin/mamba run -n sage sage -pip install -r test-requirements.txt
-      # - name: Update pythran to resolve compile error on Sage 9.8 (#216)
-      #   run: $CONDA/bin/mamba run -n sage sage -pip install -U pythran
-=======
         run: micromamba run -n sage sage -pip install -r test-requirements.txt
-      - name: Update pythran to resolve compile error on Sage 9.8 (#216)
-        run: micromamba run -n sage sage -pip install -U pythran
->>>>>>> 53bbf0d9
+#       - name: Update pythran to resolve compile error on Sage 9.8 (#216)
+#         run: micromamba run -n sage sage -pip install -U pythran
       - name: Install Abelfunctions
         run: micromamba run -n sage sage setup.py build_ext --inplace
       - name: Run tests
