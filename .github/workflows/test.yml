--- conflicted
+++ resolved
@@ -47,18 +47,6 @@
           create-args: >-
             sage=${{ matrix.sage-version }}
       - name: Checkout
-<<<<<<< HEAD
-        uses: actions/checkout@692973e3d937129bcbf40652eb9f2f61becf3332 # v4
-      - name: Install Abelfunctions with pip
-        run: micromamba run -n sage sage --pip install . --no-build-isolation
-      - name: Install Python test dependencies
-        run: micromamba run -n sage sage -pip install -r test-requirements.txt
-      - name: Run tests
-        run: micromamba run -n sage sage runtests.py
-
-  test-sage-install:
-    runs-on: ubuntu-22.04
-=======
         uses: actions/checkout@eef61447b9ff4aafe5dcd4e0bbf5d482be7e7871 # v4
       - name: Install Python test dependencies
         run: micromamba run -n sage sage -pip install -r test-requirements.txt
@@ -72,21 +60,9 @@
 
   test-pip-install:
     runs-on: ubuntu-24.04
->>>>>>> af1ed253
     needs: static-analysis
     steps:
       - name: Install sage
-<<<<<<< HEAD
-        run: sudo apt update && sudo apt install sagemath
-      - name: Update pythran to resolve compile error on Sage 9.8 (#216)
-        run: sage -pip install -U pythran
-      - name: Install Abelfunctions with setup.py
-        run: sage setup.py build_ext --inplace
-      - name: Install Python test dependencies
-        run: sage -pip install -r test-requirements.txt
-      - name: Run tests
-        run: sage runtests.py
-=======
         uses: mamba-org/setup-micromamba@v2
         with:
           environment-name: sage
@@ -97,5 +73,4 @@
       - name: Install build dependencies # since pip with --no-build-isolation doesn't install them
         run: micromamba run -n sage sage -pip install -r build-requirements.txt
       - name: Install Abelfunctions using pip
-        run:  micromamba run -n sage sage -pip install . --no-build-isolation
->>>>>>> af1ed253
+        run:  micromamba run -n sage sage -pip install . --no-build-isolation