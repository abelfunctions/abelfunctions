# This workflow tests Abelfunctions against various versions of SageMath

name: Test

on:
  push:
    branches:
      - master
  pull_request:

jobs:
  static-analysis:
    runs-on: ubuntu-24.04
    steps:
      - name: Checkout
        uses: actions/checkout@08eba0b27e820071cde6df949e0beb9ba4906955 # v4
      - name: Setup Python
        uses: actions/setup-python@a26af69be951a213d495a4c3e4e4022e16d87065 # v5
        with:
          python-version: 3.13
      - name: Install ruff
        run: pip3 install ruff==0.12.12
      - name: Check code with ruff
        run: |
          ruff check --output-format=github
          ruff format --check

  test:
    runs-on: ubuntu-24.04
    needs: static-analysis
    strategy:
      fail-fast: false
      matrix:
        sage-version:
          - '9.2'
          - '9.3'
          - '9.4'
          - '9.5'
          - '9.6'
          - '9.7'
          - '9.8'
          - '10.0'
          - '10.1'
          - '10.2'
          - '10.3'
          - '10.4'
<<<<<<< HEAD
          - '10.5'
          - '10.6'
=======
>>>>>>> c1ecb5e5
    steps:
      - name: Install sage
        uses: mamba-org/setup-micromamba@b09ef9b599704322748535812ca03efb2625677b # v2
        with:
          environment-name: sage
          create-args: >-
            sage=${{ matrix.sage-version }}
      - name: Checkout
        uses: actions/checkout@08eba0b27e820071cde6df949e0beb9ba4906955 # v4
      - name: Install Python test dependencies
        run: micromamba run -n sage sage -pip install -r test-requirements.txt
      - name: Install build dependencies
        run: micromamba run -n sage sage -pip install -r build-requirements.txt
      - run: micromamba run -n sage sage -pip freeze
      - name: NumPy version
        run: micromamba run -n sage sage -c 'import numpy; print(numpy.__version__)'
      - name: Cython version
        run: micromamba run -n sage sage -c 'import cython; print(cython.__version__)'
      - name: Install Abelfunctions with pip
        run: micromamba run -n sage sage -pip install -e . --no-build-isolation
      - name: Run tests
        run: micromamba run -n sage sage runtests.py

  test-setuppy-install:
    runs-on: ubuntu-24.04
    needs: static-analysis
    steps:
      - name: Install sage
        uses: mamba-org/setup-micromamba@b09ef9b599704322748535812ca03efb2625677b # v2
        with:
          environment-name: sage
          create-args: >-
            sage=9.8
      - name: Checkout
        uses: actions/checkout@08eba0b27e820071cde6df949e0beb9ba4906955 # v4
      - name: Install Python test dependencies
        run: micromamba run -n sage sage -pip install -r test-requirements.txt
      - name: Install build dependencies # since pip with --no-build-isolation doesn't install them
        run: micromamba run -n sage sage -pip install -r build-requirements.txt
      - name: Install Abelfunctions with setup.py
        run: micromamba run -n sage sage setup.py build_ext --inplace
      - name: Run tests
        run: micromamba run -n sage sage runtests.py<|MERGE_RESOLUTION|>--- conflicted
+++ resolved
@@ -44,11 +44,8 @@
           - '10.2'
           - '10.3'
           - '10.4'
-<<<<<<< HEAD
           - '10.5'
           - '10.6'
-=======
->>>>>>> c1ecb5e5
     steps:
       - name: Install sage
         uses: mamba-org/setup-micromamba@b09ef9b599704322748535812ca03efb2625677b # v2
